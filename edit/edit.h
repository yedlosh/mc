--- conflicted
+++ resolved
@@ -282,11 +282,7 @@
 extern int option_return_does_auto_indent;
 extern int option_backspace_through_tabs;
 extern int option_fake_half_tabs;
-<<<<<<< HEAD
-extern int option_persistent_block;
-=======
 extern int option_persistent_selections;
->>>>>>> 2390c46d
 
 typedef enum {
     EDIT_QUICK_SAVE = 0,
