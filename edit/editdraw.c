--- conflicted
+++ resolved
@@ -77,16 +77,6 @@
      */
     if (edit->curs1 < edit->last_byte) {
         if ( !edit->utf8 ) {
-<<<<<<< HEAD
-	    unsigned char cur_byte = edit_get_byte (edit, edit->curs1);
-	    g_snprintf (byte_str, sizeof (byte_str), "%c %3d 0x%02X",
-		        is_printable (cur_byte) ? cur_byte : '.',
-		        (int) cur_byte,
-		        (unsigned) cur_byte);
-	} else {
-	    int cw = 1;
-	    unsigned int cur_utf = edit_get_utf (edit, edit->curs1, &cw);
-=======
 	    cur_byte = edit_get_byte (edit, edit->curs1);
 	
 	    g_snprintf (byte_str, sizeof (byte_str), "%4d 0x%03X",
@@ -94,19 +84,15 @@
 		        (unsigned) cur_byte);
 	} else {
 	    cur_utf = edit_get_utf (edit, edit->curs1, &cw);
->>>>>>> 6771a00b
 	    if ( cw > 0 ) {
 	        g_snprintf (byte_str, sizeof (byte_str), "%04d 0x%03X",
 		            (unsigned) cur_utf,
 		            (unsigned) cur_utf);
-<<<<<<< HEAD
-=======
 	    } else {
 	        cur_utf = edit_get_byte (edit, edit->curs1);
 	        g_snprintf (byte_str, sizeof (byte_str), "%04d 0x%03X",
 	                    (int) cur_utf,
 	                    (unsigned) cur_utf);
->>>>>>> 6771a00b
 	    }
 	
 	}
